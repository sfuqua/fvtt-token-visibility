# Changelog

All notable changes to this project will be documented in this file.

The format is based on [Keep a Changelog](https://keepachangelog.com/en/1.0.0/),
and this project adheres to [Semantic Versioning](https://semver.org/spec/v2.0.0.html).

<<<<<<< HEAD
## 0.3.0 - Unreleased as of 2020/01/30

### Added

-   New setting to reveal controlled player tokens, to ensure visibility to players that have no vision or restricted vision cones

### Fixed

-   Addressed an issue where tokens could get out of sync with active effects or bar changes
=======
## 0.2.1 - 2020/02/01

### Fixed

-   Disabled hook debug spew. Oops!
>>>>>>> 94c926ef

## 0.2.0 - 2020/01/26

### Added

-   Token bars and effects are now rendered in addition to the icon.
-   The module now has settings:
    1. You can now opt out of sharing NPC token visibility (making this module only share player tokens).
    2. You can now enable shared _vision_ between all players. When this is active as a GM, clicking a player will show you combined player vision.

### Fixed

-   Token orientation is now correct.
-   Token visibility is correct when a player first connects to the game without needing to move around first.

## 0.1.0 - 2021/01/24

### Added

First end-to-end version of the module for internal testing. The module now uses the Foundry websocket to synchronize visibility state between clients.

## 0.0.1 - 2021/01/23

### Added

Initial module version while in development, with the following features:

-   A new CanvasLayer called `RevealedTokenLayer`
    -   The RevealedTokenLayer draws right above the SightLayer
    -   As of this release, it draws token icons of other players if they are out-of-LOS for the current user<|MERGE_RESOLUTION|>--- conflicted
+++ resolved
@@ -5,8 +5,7 @@
 The format is based on [Keep a Changelog](https://keepachangelog.com/en/1.0.0/),
 and this project adheres to [Semantic Versioning](https://semver.org/spec/v2.0.0.html).
 
-<<<<<<< HEAD
-## 0.3.0 - Unreleased as of 2020/01/30
+## 0.3.0 - Unreleased as of 2020/02/05
 
 ### Added
 
@@ -15,13 +14,12 @@
 ### Fixed
 
 -   Addressed an issue where tokens could get out of sync with active effects or bar changes
-=======
+
 ## 0.2.1 - 2020/02/01
 
 ### Fixed
 
 -   Disabled hook debug spew. Oops!
->>>>>>> 94c926ef
 
 ## 0.2.0 - 2020/01/26
 
